<<<<<<< HEAD
import { Prisma } from "@prisma/client";
=======
import { Prisma } from "@/generated/prisma";
>>>>>>> 65af639d
import {
  activateTaxSettingInputSchema,
  activeTaxSettingOutputSchema,
  listTaxSettingsOutputSchema,
  simpleSuccessSchema,
  taxSettingSchema,
  upsertTaxSettingInputSchema,
} from "@/server/api/schemas/settings";
import { db } from "@/server/db";
import { protectedProcedure, publicProcedure, router } from "@/server/api/trpc";

const toDecimal = (value: number) => new Prisma.Decimal(value.toFixed(2));

export const settingsRouter = router({
  listTaxSettings: protectedProcedure
    .output(listTaxSettingsOutputSchema)
    .query(async () => {
      const settings = await db.taxSetting.findMany({
        orderBy: {
          createdAt: "asc",
        },
      });

      return listTaxSettingsOutputSchema.parse(
        settings.map((setting) => ({
          id: setting.id,
          name: setting.name,
          rate: Number(setting.rate),
          isActive: setting.isActive,
          createdAt: setting.createdAt.toISOString(),
          updatedAt: setting.updatedAt.toISOString(),
        })),
      );
    }),
  upsertTaxSetting: protectedProcedure
    .input(upsertTaxSettingInputSchema)
    .output(taxSettingSchema.pick({ id: true }))
    .mutation(async ({ input }) => {
      return await db.$transaction(async (tx) => {
        const setting = await tx.taxSetting.upsert({
          where: {
            id: input.id ?? "",
          },
          update: {
            name: input.name,
            rate: toDecimal(input.rate),
            isActive: input.isActive ?? false,
          },
          create: {
            name: input.name,
            rate: toDecimal(input.rate),
            isActive: input.isActive ?? false,
          },
        });

        if (input.isActive) {
          await tx.taxSetting.updateMany({
            where: {
              id: {
                not: setting.id,
              },
            },
            data: {
              isActive: false,
            },
          });
        }

        return taxSettingSchema.pick({ id: true }).parse({
          id: setting.id,
        });
      });
    }),
  activateTaxSetting: protectedProcedure
    .input(activateTaxSettingInputSchema)
    .output(simpleSuccessSchema)
    .mutation(async ({ input }) => {
      await db.$transaction(async (tx) => {
        await tx.taxSetting.updateMany({
          data: {
            isActive: false,
          },
        });

        await tx.taxSetting.update({
          where: {
            id: input.id,
          },
          data: {
            isActive: true,
          },
        });
      });

      return simpleSuccessSchema.parse({ success: true });
    }),
  getActiveTaxSetting: publicProcedure
    .output(activeTaxSettingOutputSchema)
    .query(async () => {
      const setting = await db.taxSetting.findFirst({
        where: {
          isActive: true,
        },
      });

      if (!setting) {
        return activeTaxSettingOutputSchema.parse(null);
      }

      return activeTaxSettingOutputSchema.parse({
        id: setting.id,
        name: setting.name,
        rate: Number(setting.rate),
      });
    }),
});<|MERGE_RESOLUTION|>--- conflicted
+++ resolved
@@ -1,8 +1,4 @@
-<<<<<<< HEAD
-import { Prisma } from "@prisma/client";
-=======
 import { Prisma } from "@/generated/prisma";
->>>>>>> 65af639d
 import {
   activateTaxSettingInputSchema,
   activeTaxSettingOutputSchema,
