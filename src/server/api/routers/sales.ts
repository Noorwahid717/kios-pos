--- conflicted
+++ resolved
@@ -1,12 +1,7 @@
 import { TRPCError } from "@trpc/server";
 import { addDays, endOfDay, startOfDay } from "date-fns";
 
-<<<<<<< HEAD
-import { Prisma } from "@prisma/client";
-import { PaymentMethod } from "@/server/db/enums";
-=======
 import { PaymentMethod, Prisma } from "@/generated/prisma";
->>>>>>> 65af639d
 import { env } from "@/env";
 import { generateReceiptPdf } from "@/lib/pdf";
 import {
